--- conflicted
+++ resolved
@@ -1,11 +1,9 @@
 # Changelog
-<<<<<<< HEAD
-## 1.0.0 - 2025-03-31
+## 1.0.0 - 2025-04-16
 * Build, test, and release on Ubuntu 24.04
-=======
+
 ## 0.7.24 - 2025-04-10
 * Include fully disabled feature flags when using resmoke's test-discovery
->>>>>>> 0d7ab83b
 
 ## 0.7.23 - 2025-03-17
 * Add a timeout to Evergreen test stats requests
