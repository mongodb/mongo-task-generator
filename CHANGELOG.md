# Changelog

<<<<<<< HEAD
## 0.6.3 - 2022-10-10
* Update burn_in_tags to depend on existing compile tasks.
=======
## 0.6.3 - 2022-10-07
* Remove _misc task generation.
>>>>>>> a6b5ab19

## 0.6.2 - 2022-09-14
* Propogate up errors when calling resmoke.

## 0.6.1 - 2022-09-06
* Add the ability to get `distro_name` and `task_group_name` for `burn_in` tasks.

## 0.6.0 - 2022-08-26
* Generate only burn_in tasks when --burn-in is passed.

## 0.5.3 - 2022-08-19
* Distribute tests without historic runtime data evenly between subsuites.

## 0.5.2 - 2022-08-17
* Improve task splitting based on historic tests runtime.

## 0.5.1 - 2022-08-12
* Fix parsing the suite name from evergreen.yml for burn_in_* tasks.

## 0.5.0 - 2022-08-01

* Generate tasks separately for Windows, MacOS, Linux distro groups.

## 0.4.7 - 2022-07-14

* Add support for burn_in_tags generation.

## 0.4.6 - 2022-07-01

* Add support for burn_in_tests generation.

## 0.4.5 - 2022-07-01

* Randomize test order when creating all resmoke sub-tasks.

## 0.4.4 - 2022-06-30

* Randomize test order when creating sub-tasks and historic runtime information is not available.

## 0.4.3 - 2022-06-28

* Relax requirement to have the enterprise repo configuration defined.

## 0.4.2 - 2022-06-23

* Remove usage of evg-bonsai for evergreen configuration.

## 0.4.1 - 2022-06-22

* Refactor extraction of evergreen config into a service.

## 0.4.0 - 2022-06-06

* Pass through vars from `generate resmoke tasks` to `run generated tests` func.

## 0.3.6 - 2022-05-16

* Support using the fallback multiversion

## 0.3.5 - 2022-05-16

* Support separate exclude tags for last lts and last continuous.

## 0.3.4 - 2022-04-28

* Properly handle origin suites for multiversion tasks.

## 0.3.3 - 2022-04-28

* Ensure multiversion tags are passed to sub-tasks.

## 0.3.2 - 2022-04-27

* Use fallback split method if historic information is incomplete.

## 0.3.1 - 2022-04-26

* Generate consistent suites names for large multiversion suites.

## 0.3.0 - 2022-04-22

* Use matrix suites for looking up multiversion suite information.

## 0.2.3 - 2022-04-21

* Remember fixture settings for created tasks.
* Normalize test_files returned from evergreen.
* Don't create multiversion _misc suites.

## 0.2.2 - 2022-04-20

* Filter out enterprise tests from non-enterprise build variants.

## 0.2.1 - 2022-04-19

* Separate tasks generated for build variants with the enterprise modules enabled.

## 0.2.0 - 2022-04-18

* Fail tasks that define `use_large_distros`, but don't define `large_distro_name`.

## 0.1.6 - 2022-04-15

* Make evergreen failures result in fallback splitting.

## 0.1.5 - 2022-04-14

* Filter current task from task dependency.

## 0.1.4 - 2022-04-04

* Enforce dependencies from task definitions.
* Fix bug where ~ was not expanded in command arguments.

## 0.1.3 - 2022-03-24

* Improve shrub support and support for multi-argument resmoke.

## 0.1.2 - 2022-03-23

* Improve documentation.

## 0.1.1 - 2022-03-22

* Add integration testing.<|MERGE_RESOLUTION|>--- conflicted
+++ resolved
@@ -1,12 +1,10 @@
 # Changelog
 
-<<<<<<< HEAD
-## 0.6.3 - 2022-10-10
+## 0.6.4 - 2022-10-14
 * Update burn_in_tags to depend on existing compile tasks.
-=======
+
 ## 0.6.3 - 2022-10-07
 * Remove _misc task generation.
->>>>>>> a6b5ab19
 
 ## 0.6.2 - 2022-09-14
 * Propogate up errors when calling resmoke.
